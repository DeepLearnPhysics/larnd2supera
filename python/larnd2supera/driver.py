import time
import edep2supera, ROOT
from ROOT import supera,std,TG4TrajectoryPoint
import numpy as np
import LarpixParser
from LarpixParser import hit_parser as HitParser
import yaml
from yaml import Loader
import larnd2supera

class SuperaDriver(edep2supera.edep2supera.SuperaDriver):

    LOG_KEYS = ('ass_saturation',
        'residual_q',
        'packet_total',
        'packet_ctr',
        'packet_noass',
        'packet_badass',
        'fraction_nan',
        'ass_frac')

    def __init__(self):
        super().__init__()
        self._geom_dict  = None
        self._run_config = None
        self._trackid2idx = std.vector('supera::Index_t')()
        self._allowed_detectors = std.vector('std::string')()
        self._edeps_unassociated = std.vector('supera::EDep')()
        self._edeps_all = std.vector('supera::EDep')()
        self._ass_distance_limit=0.4434*4.5
        self._ass_charge_limit=0.05
        self._log=None
        self._electron_energy_threshold=0
        self._search_association=True
        print("Initialized SuperaDriver class")


    def parser_run_config(self):
        return self._run_config


    def log(self,data_holder):

        for key in self.LOG_KEYS:
            if key in data_holder:
                raise KeyError(f'Key {key} exists in the log data holder already.')
            data_holder[key]=[]
        self._log = data_holder


    def LoadPropertyConfigs(self,cfg_dict):

        # Expect only PropertyKeyword or (TileLayout,DetectorProperties). Not both.
        if cfg_dict.get('PropertyKeyword',None):
            if cfg_dict.get('TileLayout',None) or cfg_dict.get('DetectorProperties',None):
                print('PropertyKeyword provided:', cfg_dict['PropertyKeyword'])
                print('But also founnd below:')
                for keyword in ['TileLayout','DetectorProperties']:
                    print('%s: "%s"' % (keyword,cfg_dict.get(keyword,None)))
                    print('Bool',bool(cfg_dict.get(keyword,None)))

                print('You cannot specify duplicated property infomration!')
                return False
            else:
                try:
                    self._run_config, self._geom_dict = LarpixParser.util.detector_configuration(cfg_dict['PropertyKeyword'])
                except ValueError:
                    print('Failed to load with PropertyKeyword',cfg_dict['PropertyKeyword'])
                    print('Supported types:', LarpixParser.util.configuration_keywords())
                    return False
        else:
            print('PropertyKeyword missing. Loading TileLayout and DetectorProperties...')
            if not 'TileLayout' in cfg_dict:
                print('TileLayout not in the configuration data!')
                return False

            if not 'DetectorProperties' in cfg_dict:
                print('DetectorProperties not in the configuration data!')
                raise False

            self._geom_dict  = LarpixParser.util.load_geom_dict(cfg_dict['TileLayout'])
            self._run_config = LarpixParser.util.get_run_config(cfg_dict['DetectorProperties'])

        # Event separator default value needs to be set.
        # We repurpose "run_config" of EventParser to hold this attribute.
        self._run_config['event_separator'] = 'event_id'
        # Apply run config modification if requested
        run_config_mod = cfg_dict.get('ParserRunConfig',None)
        if run_config_mod:
            for key,val in run_config_mod.items():
                self._run_config[key]=val
        return True


    def ConfigureFromFile(self,fname):
        with open(fname,'r') as f:
            cfg=yaml.load(f.read(),Loader=Loader)
            if not self.LoadPropertyConfigs(cfg):
                raise ValueError('Failed to configure larnd2supera!')
            self._electron_energy_threshold = cfg.get('ElectronEnergyThreshold',
                self._electron_energy_threshold
                )
            self._ass_distance_limit = cfg.get('AssDistanceLimit',
                self._ass_distance_limit)
            self._ass_charge_limit = cfg.get('AssChargeLimit',
                self._ass_charge_limit)
            self._search_association = cfg.get('SearchAssociation',
                self._search_association)
        super().ConfigureFromFile(fname)


    def PoCA(self, a, b, pt, scalar=False):
        
        ab = b - a
        
        t = (pt - a) * ab
        
        if t <= 0.: 
            return 0. if scalar else a
        else:
            denom = ab * ab
            if t >= denom:
                return 1. if scalar else b
            else:
                return t/denom if scalar else a + ab * t/denom

    def ConfigureFromText(self,txt):
        cfg=yaml.load(txt,Loader=Loader)
        if not self.LoadPropertyConfigs(cfg):
            raise ValueError('Failed to configure larnd2supera!')
            self._electron_energy_threshold = cfg.get('ElectronEnergyThreshold',
                self._electron_energy_threshold
                )
        super().ConfigureFromText(txt)


    def ReadEvent(self, data, verbose=False):
        
        start_time = time.time()

        # initialize the new event record
        if not self._log is None:
            for key in self.LOG_KEYS:
                self._log[key].append(0)

        supera_event = supera.EventInput()
        supera_event.reserve(len(data.trajectories))
        
        # 1. Loop over trajectories, create one supera::ParticleInput for each
        #    store particle inputs in list to fill parent information later
        max_trackid = max(data.trajectories['traj_id'].max(),data.segments['traj_id'].max())
        self._trackid2idx.resize(int(max_trackid+1),supera.kINVALID_INDEX)
        for traj in data.trajectories:
            # print("traj",traj)
            part_input = supera.ParticleInput()

            part_input.valid = True
            part_input.part  = self.TrajectoryToParticle(traj)
            part_input.part.id = supera_event.size()
            #part_input.type  = self.GetG4CreationProcess(traj)
            #supera_event.append(part_input)
            if self.GetLogger().verbose():
                if verbose:
                    print('  TrackID',part_input.part.trackid,
                          'PDG',part_input.part.pdg,
                          'Energy',part_input.part.energy_init)
            if traj['traj_id'] < 0:
                print('Negative track ID found',traj['traj_id'])
                raise ValueError
            self._trackid2idx[int(traj['traj_id'])] = part_input.part.id
            supera_event.push_back(part_input)
            
        if verbose:
            print("--- trajectory filling %s seconds ---" % (time.time() - start_time)) 
        start_time = time.time()  

        # 2. Fill parent information for ParticleInputs created in previous loop
        for i,part in enumerate(supera_event):
            traj = data.trajectories[i]

            parent=None            
            if(part.part.parent_trackid < self._trackid2idx.size()):
                parent_index = self._trackid2idx[part.part.parent_trackid]
                if not parent_index == supera.kINVALID_INDEX:
                    parent = supera_event[parent_index].part
                    part.part.parent_pdg = parent.pdg
                    
            self.SetProcessType(traj,part.part,parent)

        # 3. Loop over "voxels" (aka packets), get EDep from xyz and charge information,
        #    and store in pcloud
        x, y, z, dE = HitParser.hit_parser_energy(data.t0, data.packets, self._geom_dict, self._run_config, switch_xz=True)
        if verbose:
            print('Got x,y,z,dE = ', x, y, z, dE)

        start_time = time.time()

        ass_segments = data.mc_packets_assn['track_ids']
        ass_fractions = data.mc_packets_assn['fraction']
        
        # Check if the data.first_track_id is consistent with track_ids.
        # Commented out on May 15 2023 - the below code is redundant with np.nonzero in reader.py
        #bad_track_ids = [ v for v in np.unique(track_ids[track_ids<data.first_track_id]) if not v == -1]
        #if len(bad_track_ids):
        #    print(f'\n[ERROR] unexpected track ID found {bad_track_ids} (first track ID in the event {data.first_track_id})')
        #    for bad_tid in bad_track_ids:
        #        print(f'    Track ID {bad_tid} ... associated fraction {ass_fractions[np.where(track_ids==bad_tid)]}')
        if not self._log is None:
            #if len(bad_track_ids):
            #    self._log['bad_track_id'][-1]+=1
            self._log['packet_total'][-1]+=len(data.packets)

        ass_segments = np.subtract(ass_segments, data.segment_index_min*(ass_segments!=-1))

        # Define some objects that are repeatedly used within the loop
        seg_pt0   = supera.Point3D()
        seg_pt1   = supera.Point3D()
        packet_pt = supera.Point3D()
        poca_pt   = supera.Point3D()
        seg_flag  = None
        seg_dist  = None

        # a list to keep energy depositions w/o true association
        self._edeps_unassociated.clear() 
        self._edeps_unassociated.reserve(len(data.packets))
        self._edeps_all.clear();
        self._edeps_all.reserve(len(data.packets))
        self._mm2cm = 0.1 # For converting packet x,y,z values

        #
        # Loop over packets and decide particle trajectory segments that are associated with it.
        # Also calculate how much fraction of the packet value should be associated to this particle.
        #
        # Loop over packets, and for each packet:
        #   Step 1. Loop over associated segments and calculate how far the packet location (3D point)
        #           is with respect to the truth segment (3D line). If the distance is larger than the
        #           parameter self._ass_distance_limit, ignore this segment from the association. If 
        #           this step results in no associated segment to this packet, assign the packet as
        #           self._edeps_unassociated container and continue.
        #
        #   Step 2. Calculate threshold on the associated fraction by f_min = self._ass_charge_limit/Q
        #           where Q is the total charge stored in the packet. Ignore the associated segments if its
        #           fraction is smaller than f_min. If this step results in no associated segment to this
        #           packet, associate the entire fraction to the segment with the largest fraction.
        #
        #   Step 3. If there is more than one segment remained with association to this packet, re-normalize
        #           the fraction array within the remaining elements and compute the associated charge fraction
        #           to each segment, store EDeps to corresponding particle object.
        #
        check_raw_sum=0
        check_ana_sum=0
        for ip, packet in enumerate(data.packets):
            if verbose:
                print('*****************Packet', ip, '**********************')

            # If packet_type !=0 continue
            if packet['packet_type'] != 0: continue

            # Record this packet
            raw_edep = supera.EDep()
            raw_edep.x, raw_edep.y, raw_edep.z = x[ip]*self._mm2cm, y[ip]*self._mm2cm, z[ip]*self._mm2cm
            raw_edep.e = dE[ip]
            self._edeps_all.push_back(raw_edep)
            check_raw_sum += dE[ip]

            # We analyze and modify segments and fractions, so make a copy
            packet_segments  = np.array(ass_segments[ip])
            packet_fractions = np.array(ass_fractions[ip])
            packet_edeps = [None] * len(packet_segments)

            #tids = [data.segments[packet_segments[idx]]['trackID'] for idx in range(packet_segments.shape[0])]
            #debug1 = 10 in tids
            #debug2 = False
            #if debug1:
            #    d='1068 1273 1274 1290 1320 1342 1375 1425 1463 1472 1473 1479 1517 1069 1071 1078 1089 1091 1093 1098 1102 1114 1149 1171 1235 1242 1250 1251 1253 1256 1081 1084 1177 1178 1092 1099 1100 1103 1130 1179 1270 1544 1576 1587 1590 1592 1597 1610 1611 1628 1636 1639 1545 1287 1376 1288 1291 1293 1584 1588 1593 1595 1608 1151 1152 1218 1224 1556 1849'
            #    for t in [int(val) for val in d.split()]:
            #        if t in tids:
            #            debug2=True
            #            break
            #if debug1 and debug2:
            #    verbose = True
            #else:
            #    verbose = False

            # Initialize seg_flag once 
            if seg_flag is None:
                seg_flag = np.zeros(shape=(packet_segments.shape[0]),dtype=bool)
                seg_dist = np.zeros(shape=(packet_segments.shape[0]),dtype=float)
            seg_flag[:] = True
            seg_dist[:] = 1.e9

            # Step 1. Compute the distance and reject some segments (see above comments for details)'
            for it in range(packet_segments.shape[0]):
                seg_idx = packet_segments[it]
                if seg_idx == -1: 
                    seg_flag[it]=False
                    continue                
                # If logging, record the sum of the raw packet fraction
                if not self._log is None:
                    self._log['ass_frac'][-1] += packet_fractions[it]
                # Access the segment
                seg = data.segments[seg_idx]
                # Compute the Point of Closest Approach as well as estimation of time.
                edep = supera.EDep()
                seg_pt0.x, seg_pt0.y, seg_pt0.z = seg['x_start'], seg['y_start'], seg['z_start']
                seg_pt1.x, seg_pt1.y, seg_pt1.z = seg['x_end'], seg['y_end'], seg['z_end']
                packet_pt.x, packet_pt.y, packet_pt.z = x[ip]*self._mm2cm, y[ip]*self._mm2cm, z[ip]*self._mm2cm

                if seg['t0_start'] < seg['t0_end']:
                    time_frac = self.PoCA(seg_pt0,seg_pt1,packet_pt,scalar=True)
                    edep.t = seg['t0_start'] + time_frac * (seg['t0_end'  ] - seg['t0_start'])
                    poca_pt = seg_pt0 + (seg_pt1 - seg_pt0) * time_frac
                else:
                    time_frac = self.PoCA(seg_pt1,seg_pt0,packet_pt,scalar=True)
                    edep.t = seg['t0_end'  ] + time_frac * (seg['t0_start'] - seg['t0_end'  ])
                    poca_pt = seg_pt1 + (seg_pt0 - seg_pt1) * time_frac

                seg_dist[it] = poca_pt.distance(packet_pt)
                edep.x, edep.y, edep.z = packet_pt.x, packet_pt.y, packet_pt.z
                edep.dedx = seg['dEdx']
                edep.e = dE[ip]*packet_fractions[it]
                packet_edeps[it] = edep
                supera_event[self._trackid2idx[int(seg['traj_id'])]].pcloud.push_back(packet_edeps[it])

            if verbose:
                print('[INFO] Assessing packet',ip)
                print('       Segments :', packet_segments)
                print('       TrackIDs :', [data.segments[packet_segments[idx]]['segment_id'] for idx in range(packet_segments.shape[0])])
                print('       Fractions:', ['%.3f' % f for f in packet_fractions])
                print('       Energy   : %.3f' % dE[ip])
                print('       Position :', ['%.3f' % f for f in [x[ip]*self._mm2cm,y[ip]*self._mm2cm,z[ip]*self._mm2cm]])
                print('       Distance :', ['%.3f' % f for f in seg_dist])

<<<<<<< HEAD
            # Post-Step1, check if there is any associated segments left.
            # Post-Step1.A: If none left, then register to the set of unassociated segments.
            if (seg_dist < self._ass_distance_limit).sum()<1:
                if verbose:
                    print('[WARNING] found a packet unassociated with any tracks')
                    print('          Packet %d Charge %.3f' % (ip,dE[ip]))
                edep = supera.EDep()
                edep.x,edep.y,edep.z,edep.e = x[ip]*self._mm2cm, y[ip]*self._mm2cm, z[ip]*self._mm2cm, dE[ip]
                self._edeps_unassociated.push_back(edep)
                check_ana_sum += edep.e
                continue

            # After this point, >=1 association will be found. Log if needed
            if not self._log is None:
                self._log['ass_frac'][-1] += 1

            # Post-Step1.B: If only one segment left, register to that packet.
            if (seg_dist < self._ass_distance_limit).sum()==1:
                if verbose:
                    print('[INFO] Registering the only segment within distance limit',packet_segments[it])
                it = np.argmin(seg_dist)
                seg_idx = packet_segments[it]
                seg = data.segments[seg_idx]
                packet_edeps[it].dedx = seg['dEdx']
                packet_edeps[it].e = dE[ip]
                supera_event[self._trackid2idx[int(seg['trackID'])]].pcloud.push_back(packet_edeps[it])
                check_ana_sum += packet_edeps[it].e
                continue

            # Check (and log if needed) if the number of associations is saturated 
            if not -1 in packet_segments:
                if verbose:
                    print('[WARNING] found',len(packet_segments),'associated track IDs maxing out the recording array size')
                if not self._log is None:
                    self._log['ass_saturation'][-1] += 1

            # Step 2. Claculate the fraction min threshold and ignore segments with a fraction value below
            frac_min = 0
            nan_fraction_found=False
            if abs(dE[ip])>0.:
                frac_min = abs(self._ass_charge_limit / dE[ip])
            for it in range(packet_fractions.shape[0]):
                # If the associated fraction of this segment is nan, disregard this segment
                if np.isnan(packet_fractions[it]):
                    seg_flag[it]=False
                    nan_fraction_found=True
                    continue
                if seg_dist[it] > self._ass_distance_limit:
                    seg_flag[it]=False
                    continue
                seg_flag[it] = abs(packet_fractions[it]) > frac_min

            if nan_fraction_found:
                print('    WARNING: found nan in fractions of a packet:', packet_fractions)
                if self._log is not None:
                    self._log['fraction_nan'][-1] += 1


            # Check if none of segments is above the frac_min. If so, only use the shortest distant segment.
            if seg_flag.sum()<1:
                if verbose:
                    print('[WARNING] All associated segment below threshold: packet')
                    print('          Packet %d Charge %.3f' % (ip,dE[ip]), ['%.3f' % f for f in packet_fractions])
                if not self._log is None:
                    self._log['packet_badass'][-1] += 1            
                it = np.argmin(seg_dist)
                if verbose:
                    print('[INFO] Registering the closest segment',packet_segments[it])
                #print(ass_segments[ip])
                #print(ass_fractions[ip])
                #print(it)
                #print(packet_fractions)
                seg_idx = packet_segments[it]
                seg = data.segments[seg_idx]
                packet_edeps[it].dedx = seg['dEdx']
                packet_edeps[it].e = dE[ip]
                supera_event[self._trackid2idx[int(seg['trackID'])]].pcloud.push_back(packet_edeps[it])
                check_ana_sum += packet_edeps[it].e
                continue


            # Step 3: re-normalize the fraction among remaining segments and create EDeps
            frac_norm = 1. / (np.abs(packet_fractions[seg_flag]).sum())
            for it in range(packet_fractions.shape[0]):
                if not seg_flag[it]: continue
                seg_idx = packet_segments[it]
                seg = data.segments[seg_idx]
                packet_edeps[it].dedx = seg['dEdx']
                packet_edeps[it].e = dE[ip] * abs(packet_fractions[it]) * frac_norm
                supera_event[self._trackid2idx[int(seg['trackID'])]].pcloud.push_back(packet_edeps[it])
                if verbose:
                    print('[INFO] Registered segment',seg_idx)
                check_ana_sum += packet_edeps[it].e
=======
            ### Post-Step1, check if there is any associated segments left.
            ### Post-Step1.A: If none left, then register to the set of unassociated segments.
            ##print("seg_dist: ", seg_dist)
            ##print("self._ass_distance_limit: ", self._ass_distance_limit)
            ##print("(seg_dist < self._ass_distance_limit).sum(): ", (seg_dist < self._ass_distance_limit).sum())
            ##print("(seg_dist < self._ass_distance_limit): ", (seg_dist < self._ass_distance_limit))
            ##if (seg_dist < self._ass_distance_limit).sum()<1:
            ##    if verbose:
            ##        print('[WARNING] found a packet unassociated with any tracks')
            ##        print('          Packet %d Charge %.3f' % (ip,dE[ip]))
            ##    print('[WARNING] found a packet unassociated with any tracks')
            ##    print('          Packet %d Charge %.3f' % (ip,dE[ip]))
            ##    edep = supera.EDep()
            ##    edep.x,edep.y,edep.z,edep.e = x[ip]*self._mm2cm, y[ip]*self._mm2cm, z[ip]*self._mm2cm, dE[ip]
            ##    self._edeps_unassociated.push_back(edep)
            ##    if not self._log is None:
            ##        self._log['packet_noass'][-1] += 1
            ##    check_ana_sum += edep.e
            ##    continue

            ### After this point, >=1 association will be found. Log if needed
            ##if not self._log is None:
            ##    self._log['ass_frac'][-1] += 1

            ### Post-Step1.B: If only one segment left, register the corresponding trajectory to that packet.
            ##if (seg_dist < self._ass_distance_limit).sum()==1:
            ##    if verbose:
            ##        print('[INFO] Registering the only segment within distance limit',packet_segments[it])
            ##    it = np.argmin(seg_dist)
            ##    seg_idx = packet_segments[it]
            ##    seg = data.segments[seg_idx]
            ##    packet_edeps[it].dedx = seg['dEdx']
            ##    packet_edeps[it].e = dE[ip]
            ##    supera_event[self._trackid2idx[int(seg['traj_id'])]].pcloud.push_back(packet_edeps[it])
            ##    check_ana_sum += packet_edeps[it].e
            ##    continue

            ### Check (and log if needed) if the number of associations is saturated 
            ##if not -1 in packet_segments:
            ##    if verbose:
            ##        print('[WARNING] found',len(packet_segments),'associated track IDs maxing out the recording array size')
            ##    if not self._log is None:
            ##        self._log['ass_saturation'][-1] += 1

            ### Step 2. Claculate the fraction min threshold and ignore segments with a fraction value below
            ### 2023-09-14 YC: I think frac_min should be allowed to be below 0 for the sake of induced current.
            ###frac_min = 0
            ##nan_fraction_found=False
            ###if abs(dE[ip])>0.:
            ###    frac_min = abs(self._ass_charge_limit / dE[ip])
            ##for it in range(packet_fractions.shape[0]):
            ##    # If the associated fraction of this segment is nan, disregard this segment
            ##    if np.isnan(packet_fractions[it]):
            ##        seg_flag[it]=False
            ##        nan_fraction_found=True
            ##        continue
            ##    if seg_dist[it] > self._ass_distance_limit:
            ##        seg_flag[it]=False
            ##        continue
            ##    #seg_flag[it] = abs(packet_fractions[it]) > frac_min

            ##if nan_fraction_found:
            ##    print('    WARNING: found nan in fractions of a packet:', packet_fractions)
            ##    if self._log is not None:
            ##        self._log['fraction_nan'][-1] += 1


            ### Check if none of segments is above the frac_min. If so, only use the shortest distant segment.
            ##print("seg_flag: ", seg_flag)
            ##if seg_flag.sum()<1:
            ##    if verbose:
            ##        print('[WARNING] All associated segment below threshold: packet')
            ##        print('          Packet %d Charge %.3f' % (ip,dE[ip]), ['%.3f' % f for f in packet_fractions])
            ##    if not self._log is None:
            ##        self._log['packet_badass'][-1] += 1            
            ##    it = np.argmin(seg_dist)
            ##    if verbose:
            ##        print('[INFO] Registering the closest segment',packet_segments[it])
            ##    #print(ass_segments[ip])
            ##    #print(ass_fractions[ip])
            ##    #print(it)
            ##    #print(packet_fractions)
            ##    seg_idx = packet_segments[it]
            ##    seg = data.segments[seg_idx]
            ##    packet_edeps[it].dedx = seg['dEdx']
            ##    packet_edeps[it].e = dE[ip]
            ##    supera_event[self._trackid2idx[int(seg['traj_id'])]].pcloud.push_back(packet_edeps[it])
            ##    check_ana_sum += packet_edeps[it].e
            ##    continue


            ### Step 3: re-normalize the fraction among remaining segments and create EDeps
            ### 2023-09-04 YC: Why do we need to renormalize here? (But it seems if you don't do it, the offset would be large, of the scale of ~20)
            ##frac_norm = 1. / (np.abs(packet_fractions[seg_flag]).sum())
            ###frac_norm = 1. 
            ##for it in range(packet_fractions.shape[0]):
            ##    if not seg_flag[it]: continue
            ##    seg_idx = packet_segments[it]
            ##    seg = data.segments[seg_idx]
            ##    packet_edeps[it].dedx = seg['dEdx']
            ##    packet_edeps[it].e = dE[ip] * abs(packet_fractions[it]) * frac_norm
            ##    supera_event[self._trackid2idx[int(seg['traj_id'])]].pcloud.push_back(packet_edeps[it])
            ##    if verbose:
            ##        print('[INFO] Registered segment',seg_idx)
            ##    check_ana_sum += packet_edeps[it].e
>>>>>>> 0085b12a

        if verbose:
            print("--- filling edep %s seconds ---" % (time.time() - start_time))

        print('Unassociated edeps',self._edeps_unassociated.size())
        if self._search_association:
            # Attempt to associate unassociated edeps
            failed_unass = std.vector('supera::EDep')()
            for iedep, edep in enumerate(self._edeps_unassociated):
                #print('Searching for EDep',iedep,'/',self._edeps_unassociated.size())
                ass_found=False
                for seg in data.segments:
                    seg_pt0.x, seg_pt0.y, seg_pt0.z = seg['x_start'], seg['y_start'], seg['z_start']
                    seg_pt1.x, seg_pt1.y, seg_pt1.z = seg['x_end'], seg['y_end'], seg['z_end']
                    packet_pt.x, packet_pt.y, packet_pt.z = edep.x, edep.y, edep.z

                    edep_time = 0 
                    if seg['t0_start'] < seg['t0_end']:
                        time_frac = self.PoCA(seg_pt0,seg_pt1,packet_pt,scalar=True)
                        edep_time = seg['t0_start'] + time_frac * (seg['t0_end'  ] - seg['t0_start'])
                        poca_pt = seg_pt0 + (seg_pt1 - seg_pt0) * time_frac
                    else:
                        time_frac = self.PoCA(seg_pt1,seg_pt0,packet_pt,scalar=True)
                        edep_time = seg['t0_end'  ] + time_frac * (seg['t0_start'] - seg['t0_end'  ])
                        poca_pt = seg_pt1 + (seg_pt0 - seg_pt1) * time_frac

                    seg_dist = poca_pt.distance(packet_pt)
                    if seg_dist < self._ass_distance_limit:
                        #associate
                        edep.dedx = seg['dEdx']
                        edep.t    = edep_time
                        supera_event[self._trackid2idx[int(seg['trackID'])]].pcloud.push_back(edep)
                        ass_found=True
                        break
                if not ass_found:
                    failed_unass.push_back(edep)
                    print(f'Found unassociated edep ({iedep}th) ... dE/dX={edep.dedx} total unassociated edep so far {self._edeps_unassociated.size()}')
                #print('    Found so far:',failed_unass.size())
            print('Clearing self._edeps_unassociated of size',self._edeps_unassociated.size())
            self._edeps_unassociated.clear()
            print('Size after clearing:',self._edeps_unassociated.size())
            self._edeps_unassociated = failed_unass
            print('New self._edeps_unassociated size',self._edeps_unassociated.size())

        if not self._log is None:
            self._log['packet_noass'][-1] = self._edeps_unassociated.size()
            self._log['packet_ctr'][-1]   = (data.packets['packet_type'] == 0).sum()

        print('Unassociated edeps',self._edeps_unassociated.size())

        if not self._log is None:

            self._log['residual_q'][-1] = check_raw_sum - check_ana_sum

            if self._log['packet_ctr'][-1]>0:
                self._log['ass_frac'][-1] /= self._log['packet_ctr'][-1]

            if self._log['packet_noass'][-1]:
                value_bad, value_frac = self._log['packet_noass'][-1], self._log['packet_noass'][-1]/self._log['packet_total'][-1]*100.
                print(f'    WARNING: {value_bad} packets ({value_frac} %) had no MC track association')

            if self._log['fraction_nan'][-1]:
                value_bad, value_frac = self._log['fraction_nan'][-1], self._log['fraction_nan'][-1]/self._log['packet_total'][-1]*100.
                print(f'    WARNING: {value_bad} packets ({value_frac} %) had nan fractions associated')

            if self._log['ass_frac'][-1]<0.9999:
                print(f'    WARNING associated packet count fraction is {self._log["ass_frac"][-1]} (<1.0)')

            #if self._log['bad_track_id'][-1]:
            #    print(f'    WARNING: {self._log["bad_track_id"][-1]} invalid track IDs found in the association')

        ##if abs(check_raw_sum - check_ana_sum)>0.1:
        ##    print('[WARNING] large disagreement in the sum packet values:')
        ##    print('    Raw sum:',check_raw_sum)
        ##    print('    Accounted sum:',check_ana_sum)
        supera_event.unassociated_edeps = self._edeps_unassociated
        return supera_event

    def TrajectoryToParticle(self, trajectory):
        p = supera.Particle()
        # Larnd-sim stores a lot of these fields as numpy.uint32, 
        # but Supera/LArCV want a regular int, hence the type casting
        # TODO Is there a cleaner way to handle this?
        p.id             = int(trajectory['event_id'])
        p.interaction_id = int(trajectory['vertex_id'])   # this is the VertexID assigned at edep-sim stage
        p.trackid        = int(trajectory['traj_id'])
        p.pdg            = int(trajectory['pdg_id'])
        p.px = trajectory['pxyz_start'][0] 
        p.py = trajectory['pxyz_start'][1] 
        p.pz = trajectory['pxyz_start'][2]
        p.energy_init = np.sqrt(pow(larnd2supera.pdg2mass.pdg2mass(p.pdg),2)+pow(p.px,2)+pow(p.py,2)+pow(p.pz,2))
        p.vtx    = supera.Vertex(trajectory['xyz_start'][0], 
                                 trajectory['xyz_start'][1], 
                                 trajectory['xyz_start'][2], 
                                 trajectory['t_start']
        )
        p.end_pt = supera.Vertex(trajectory['xyz_end'][0], 
                                 trajectory['xyz_end'][1],
                                 trajectory['xyz_end'][2], 
                                 trajectory['t_end']
        )

        traj_parent_id = trajectory['parent_id']
        # This now causes errors?
        #if traj_parent_id == -1: p.parent_trackid = supera.kINVALID_TRACKID
        if traj_parent_id == -1: p.parent_trackid = p.trackid
        else:                    p.parent_trackid = int(trajectory['parent_id'])

        if supera.kINVALID_TRACKID in [p.trackid, p.parent_trackid]:
            print('Unexpected to have an invalid track ID',p.trackid,
                  'or parent track ID',p.parent_trackid)
            raise ValueError
        
        return p
        
        
    def SetProcessType(self, edepsim_part, supera_part, supera_parent):
        pdg_code    = supera_part.pdg
        g4type_main = edepsim_part['start_process']
        g4type_sub  = edepsim_part['start_subprocess']
        
        supera_part.process = '%d::%d' % (int(g4type_main),int(g4type_sub))

        ke = np.sqrt(pow(supera_part.px,2)+pow(supera_part.py,2)+pow(supera_part.pz,2))

        dr = 1.e20
        if supera_parent:
            dx = (supera_parent.end_pt.pos.x - supera_part.vtx.pos.x)
            dy = (supera_parent.end_pt.pos.y - supera_part.vtx.pos.y)
            dz = (supera_parent.end_pt.pos.z - supera_part.vtx.pos.z)
            dr = dx + dy + dz
        
        if pdg_code == 2112:
            supera_part.type = supera.kNeutron

        elif pdg_code > 1000000000:
            supera_part.type = supera.kNucleus
        
        elif supera_part.trackid == supera_part.parent_trackid:
            supera_part.type = supera.kPrimary
            
        elif pdg_code == 22:
            supera_part.type = supera.kPhoton
        
        elif abs(pdg_code) == 11:
            
            if g4type_main == TG4TrajectoryPoint.G4ProcessType.kProcessElectromagetic:
                
                if g4type_sub == TG4TrajectoryPoint.G4ProcessSubtype.kSubtypeEMPhotoelectric:
                    supera_part.type = supera.kPhotoElectron
                    
                elif g4type_sub == TG4TrajectoryPoint.G4ProcessSubtype.kSubtypeEMComptonScattering:
                    supera_part.type = supera.kCompton
                
                elif g4type_sub == TG4TrajectoryPoint.G4ProcessSubtype.kSubtypeEMGammaConversion or \
                     g4type_sub == TG4TrajectoryPoint.G4ProcessSubtype.kSubtypeEMPairProdByCharged:
                    supera_part.type = supera.kConversion
                    
                elif g4type_sub == TG4TrajectoryPoint.G4ProcessSubtype.kSubtypeEMIonization:
                    
                    if abs(supera_part.parent_pdg) == 11:
                        supera_part.type = supera.kIonization
                        
                    elif abs(supera_part.parent_pdg) in [211,13,2212,321]:
                        supera_part.type = supera.kDelta

                    elif supera_part.parent_pdg == 22:
                        supera_part.type = supera.kCompton

                    else:
                        print("    WARNING: UNEXPECTED CASE for IONIZATION ")
                        print("      PDG",pdg_code,
                              "TrackId",edepsim_part['traj_id'],
                              "Kinetic Energy",ke,
                              "Parent PDG",supera_part.parent_pdg ,
                              "Parent TrackId",edepsim_part['parent_id'],
                              "G4ProcessType",g4type_main ,
                              "SubProcessType",g4type_sub)
                        supera_part.type = supera.kIonization
                #elif g4type_sub == 151:

                else:
                    print("    WARNING: UNEXPECTED EM SubType ")
                    print("      PDG",pdg_code,
                          "TrackId",edepsim_part['traj_id'],
                          "Kinetic Energy",ke,
                          "Parent PDG",supera_part.parent_pdg ,
                          "Parent TrackId",edepsim_part['parent_id'],
                          "G4ProcessType",g4type_main ,
                          "SubProcessType",g4type_sub)
                    raise ValueError
                    
            elif g4type_main == TG4TrajectoryPoint.G4ProcessType.kProcessDecay:
                #print("    WARNING: DECAY ")
                #print("      PDG",pdg_code,
                #      "TrackId",edepsim_part['trackID'],
                #      "Kinetic Energy",ke,
                #      "Parent PDG",supera_part.parent_pdg ,
                #      "Parent TrackId",edepsim_part['parentID'],
                #      "G4ProcessType",g4type_main ,
                #      "SubProcessType",g4type_sub)
                supera_part.type = supera.kDecay

            elif g4type_main == TG4TrajectoryPoint.G4ProcessType.kProcessHadronic and g4type_sub == 151 and dr<0.0001:
                if ke < self._electron_energy_threshold:
                    supera_part.type = supera.kIonization
                else:
                    supera_part.type = supera.kDecay
            
            else:
                print("    WARNING: Guessing the shower type as", "Compton" if ke < self._electron_energy_threshold else "OtherShower")
                print("      PDG",pdg_code,
                      "TrackId",edepsim_part['traj_id'],
                      "Kinetic Energy",ke,
                      "Parent PDG",supera_part.parent_pdg ,
                      "Parent TrackId",edepsim_part['parent_id'],
                      "G4ProcessType",g4type_main ,
                      "SubProcessType",g4type_sub)

                if ke < self._electron_energy_threshold:
                    supera_part.type = supera.kCompton
                else:
                    supera_part.type = supera.kOtherShower
        else:
            supera_part.type = supera.kTrack<|MERGE_RESOLUTION|>--- conflicted
+++ resolved
@@ -8,16 +8,28 @@
 from yaml import Loader
 import larnd2supera
 
+
+
 class SuperaDriver(edep2supera.edep2supera.SuperaDriver):
 
-    LOG_KEYS = ('ass_saturation',
-        'residual_q',
-        'packet_total',
-        'packet_ctr',
-        'packet_noass',
-        'packet_badass',
-        'fraction_nan',
-        'ass_frac')
+    LOG_KEYS = ('ass_saturation', # number of packets where the association array is full (target 0)
+        'residual_q',             # anaccounted energy summed over all packets (target 0)
+        'packet_ctr',             # the total number of "data" (type==0) packets (arbitrary, N)
+        'packet_noass_input',     # number of packets with no associated segments from the input (target 0)
+        'packet_noass',           # number of packets with no valid association could be made (target 0)
+        'packet_frac_sum',        # the average sum of fraction values from the input
+        'fraction_nan',           # number of packets that contain >=1 nan in associated fraction (target 0)
+        'ass_frac',               # the fraction of total packets where >=1 association could be made (target 1)
+        'ass_charge_frac',        # the average of total charge fraction used from the input fraction info (target 1)
+        'ass_drop_charge',        # the sum of fraction of associations dropped by charge (target 0)
+        'ass_negative_charge',    # the sum of fraction of negative association droped by charge (arbitrary)
+        'ass_drop_dist',          # the sum of fraction of associations dropped by the distance (target 0)
+        'drop_ctr_total',
+        'drop_ctr_dist3d',
+        'drop_ctr_drift_dist',
+        'drop_ctr_low_charge',
+        'drop_ctr_negative_charge',
+        )
 
     def __init__(self):
         super().__init__()
@@ -27,8 +39,10 @@
         self._allowed_detectors = std.vector('std::string')()
         self._edeps_unassociated = std.vector('supera::EDep')()
         self._edeps_all = std.vector('supera::EDep')()
-        self._ass_distance_limit=0.4434*4.5
-        self._ass_charge_limit=0.05
+        self._ass_distance_limit=0.4434*6
+        self._ass_charge_limit=0.00
+        self._ass_time_future=20
+        self._ass_time_past=5 # 1.8
         self._log=None
         self._electron_energy_threshold=0
         self._search_association=True
@@ -47,6 +61,66 @@
             data_holder[key]=[]
         self._log = data_holder
 
+    def drift_dir(self,xyz):
+
+        from larndsim.consts import detector
+            
+        pixel_plane = -1
+        for ip, plane in enumerate(detector.TPC_BORDERS):
+            if not plane[0][0]-2e-2 <= xyz[2] <= plane[0][1]+2e-2: continue
+            if not plane[1][0]-2e-2 <= xyz[1] <= plane[1][1]+2e-2: continue
+            if not min(plane[2][1]-2e-2,plane[2][0]-2e-2) <= xyz[0] <= max(plane[2][1]+2e-2,plane[2][0]+2e-2):
+                continue
+            pixel_plane=ip
+            break
+                    
+        if pixel_plane < 0:
+            #raise ValueError(f'Could not find pixel plane id for xyz {xyz}')
+            return 0
+
+        edges = detector.TPC_BORDERS[pixel_plane][2]
+        if edges[1] > edges[0]:
+            return -1
+        else:
+            return 1
+
+    def associated_along_drift(self, seg, packet_pt, raise_error=True, verbose=False):
+
+        from larndsim.consts import detector
+        # project on 2D, find the closest point on YZ plane 
+        a = np.array([seg['x_start'],seg['y_start'],seg['z_start']],dtype=float)
+        b = np.array([seg['x_end'],seg['y_end'],seg['z_end']],dtype=float)
+        frac = self.PoCA_numpy(a[1:],b[1:],packet_pt[1:],scalar=True)
+        # infer the 3d point
+        seg_pt = a + frac*(b-a)
+
+        # Check the drift direction
+        directions = [self.drift_dir(pt) for pt in [a,b,seg_pt]]
+        if 1 in directions and -1 in directions:
+            if raise_error:
+                #print(f'start {a}\nend {b}\nyz {seg_pt}\npacket {packet_pt}')
+                raise RuntimeError(f'Found a packet with ambiguous drift direction start/end/yz {directions}')
+            return False
+        elif -1 in directions:
+            # signal | segment | induced signal
+            low = seg_pt[0] - self._ass_time_future * detector.V_DRIFT
+            hi  = seg_pt[0] + self._ass_time_past * detector.V_DRIFT
+            #return low < packet_pt[0] < hi
+        elif 1 in directions:
+            # induced signal | segment | signal
+            low = seg_pt[0] - self._ass_time_past * detector.V_DRIFT
+            hi  = seg_pt[0] + self._ass_time_future * detector.V_DRIFT
+            #return low < packet_pt[0] < hi
+        elif raise_error:
+            print(f'start {a}\nend {b}\nyz {seg_pt}\npacket {packet_pt}')
+            raise RuntimeError(f'Found a packet with ambiguous drift direction start/end/yz {directions}')
+        else:
+            return False
+
+
+        if verbose:
+            print('Along-drift dist check:',low,'<',packet_pt[0],'<',hi)
+        return low < packet_pt[0] < hi
 
     def LoadPropertyConfigs(self,cfg_dict):
 
@@ -64,22 +138,15 @@
             else:
                 try:
                     self._run_config, self._geom_dict = LarpixParser.util.detector_configuration(cfg_dict['PropertyKeyword'])
+                    from larndsim.consts import detector
+                    detector.load_detector_properties(cfg_dict['PropertyKeyword'])
+
                 except ValueError:
                     print('Failed to load with PropertyKeyword',cfg_dict['PropertyKeyword'])
                     print('Supported types:', LarpixParser.util.configuration_keywords())
                     return False
         else:
-            print('PropertyKeyword missing. Loading TileLayout and DetectorProperties...')
-            if not 'TileLayout' in cfg_dict:
-                print('TileLayout not in the configuration data!')
-                return False
-
-            if not 'DetectorProperties' in cfg_dict:
-                print('DetectorProperties not in the configuration data!')
-                raise False
-
-            self._geom_dict  = LarpixParser.util.load_geom_dict(cfg_dict['TileLayout'])
-            self._run_config = LarpixParser.util.get_run_config(cfg_dict['DetectorProperties'])
+            raise RuntimeError('Must contain "PropertyKeyword". Currently other run modes not supported.')
 
         # Event separator default value needs to be set.
         # We repurpose "run_config" of EventParser to hold this attribute.
@@ -109,6 +176,21 @@
         super().ConfigureFromFile(fname)
 
 
+    def PoCA_numpy(self, a, b, pt, scalar=False):
+
+        ab = b - a
+
+        t = (pt - a).dot(ab)
+
+        if t <= 0.: 
+            return 0. if scalar else a
+        else:
+            denom = ab.dot(ab)
+            if t >= denom:
+                return 1. if scalar else b
+            else:
+                return t/denom if scalar else a + ab.dot(t/denom)
+
     def PoCA(self, a, b, pt, scalar=False):
         
         ab = b - a
@@ -134,7 +216,7 @@
         super().ConfigureFromText(txt)
 
 
-    def ReadEvent(self, data, verbose=False):
+    def ReadEvent(self, data, verbose=0):
         
         start_time = time.time()
 
@@ -160,7 +242,7 @@
             #part_input.type  = self.GetG4CreationProcess(traj)
             #supera_event.append(part_input)
             if self.GetLogger().verbose():
-                if verbose:
+                if verbose > 1:
                     print('  TrackID',part_input.part.trackid,
                           'PDG',part_input.part.pdg,
                           'Energy',part_input.part.energy_init)
@@ -170,7 +252,7 @@
             self._trackid2idx[int(traj['traj_id'])] = part_input.part.id
             supera_event.push_back(part_input)
             
-        if verbose:
+        if verbose > 0:
             print("--- trajectory filling %s seconds ---" % (time.time() - start_time)) 
         start_time = time.time()  
 
@@ -178,7 +260,7 @@
         for i,part in enumerate(supera_event):
             traj = data.trajectories[i]
 
-            parent=None            
+            parent=None
             if(part.part.parent_trackid < self._trackid2idx.size()):
                 parent_index = self._trackid2idx[part.part.parent_trackid]
                 if not parent_index == supera.kINVALID_INDEX:
@@ -190,7 +272,7 @@
         # 3. Loop over "voxels" (aka packets), get EDep from xyz and charge information,
         #    and store in pcloud
         x, y, z, dE = HitParser.hit_parser_energy(data.t0, data.packets, self._geom_dict, self._run_config, switch_xz=True)
-        if verbose:
+        if verbose>1:
             print('Got x,y,z,dE = ', x, y, z, dE)
 
         start_time = time.time()
@@ -205,10 +287,6 @@
         #    print(f'\n[ERROR] unexpected track ID found {bad_track_ids} (first track ID in the event {data.first_track_id})')
         #    for bad_tid in bad_track_ids:
         #        print(f'    Track ID {bad_tid} ... associated fraction {ass_fractions[np.where(track_ids==bad_tid)]}')
-        if not self._log is None:
-            #if len(bad_track_ids):
-            #    self._log['bad_track_id'][-1]+=1
-            self._log['packet_total'][-1]+=len(data.packets)
 
         ass_segments = np.subtract(ass_segments, data.segment_index_min*(ass_segments!=-1))
 
@@ -249,8 +327,10 @@
         #
         check_raw_sum=0
         check_ana_sum=0
+        print('Looping over packets')
         for ip, packet in enumerate(data.packets):
-            if verbose:
+
+            if verbose > 1:
                 print('*****************Packet', ip, '**********************')
 
             # If packet_type !=0 continue
@@ -268,36 +348,84 @@
             packet_fractions = np.array(ass_fractions[ip])
             packet_edeps = [None] * len(packet_segments)
 
-            #tids = [data.segments[packet_segments[idx]]['trackID'] for idx in range(packet_segments.shape[0])]
-            #debug1 = 10 in tids
-            #debug2 = False
-            #if debug1:
-            #    d='1068 1273 1274 1290 1320 1342 1375 1425 1463 1472 1473 1479 1517 1069 1071 1078 1089 1091 1093 1098 1102 1114 1149 1171 1235 1242 1250 1251 1253 1256 1081 1084 1177 1178 1092 1099 1100 1103 1130 1179 1270 1544 1576 1587 1590 1592 1597 1610 1611 1628 1636 1639 1545 1287 1376 1288 1291 1293 1584 1588 1593 1595 1608 1151 1152 1218 1224 1556 1849'
-            #    for t in [int(val) for val in d.split()]:
-            #        if t in tids:
-            #            debug2=True
-            #            break
-            #if debug1 and debug2:
-            #    verbose = True
-            #else:
-            #    verbose = False
+
+            for seg_id in packet_segments:
+                seg=data.segments[seg_id]
+
+            #
+            # Check packet segments quality
+            # - any association?
+            # - Saturated?
+            # - nan?
+            if (packet_segments == -1).sum() == len(packet_segments):
+                if verbose > 0:
+                    print('[WARNING] found a packet with no association!')
+                if not self._log is None:
+                    self._log['packet_noass_input'][-1] += 1
+            if not -1 in packet_segments:
+                if verbose > 1:
+                    print('[INFO] found',len(packet_segments),'associated track IDs maxing out the recording array size')
+                if not self._log is None:
+                    self._log['ass_saturation'][-1] += 1
+            if np.isnan(packet_segments).sum() > 0:
+                print('    [ERROR]: found nan in fractions of a packet:', packet_fractions)
+                if not self._log is None:
+                    self._log['fraction_nan'][-1] += 1
+
 
             # Initialize seg_flag once 
             if seg_flag is None:
-                seg_flag = np.zeros(shape=(packet_segments.shape[0]),dtype=bool)
-                seg_dist = np.zeros(shape=(packet_segments.shape[0]),dtype=float)
-            seg_flag[:] = True
-            seg_dist[:] = 1.e9
+                seg_flag = np.zeros(len(packet_segments),bool)
+                #seg_dist = np.zeros(shape=(packet_segments.shape[0]),dtype=float)
+            seg_flag[:] = ~(packet_segments < 0)
+            #seg_dist[:] = 1.e9
+            if not self._log is None:
+                self._log['packet_frac_sum'][-1] += packet_fractions[seg_flag].sum()
+
+            # Ignore packets...
+            # 1. with too small fraction (in relative and absolute)
+            # 2. with associated segments with invalid track id
+            xyz = np.array([raw_edep.x,raw_edep.y,raw_edep.z])
+            for it,f in enumerate(packet_fractions):
+                if not seg_flag[it]:
+                    continue
+
+                if f <= 0.:
+                    seg_flag[it] = False
+                    if not self._log is None:
+                        self._log['ass_negative_charge'][-1] += f * dE[ip]
+                        self._log['drop_ctr_negative_charge'][-1] += 1
+                    continue
+
+                if f * dE[ip] < self._ass_charge_limit:
+                    seg_flag[it] = False
+                    if not self._log is None:
+                        self._log['ass_drop_charge'][-1] += packet_fractions[it]
+                        self._log['drop_ctr_low_charge'][-1] +=1
+                    continue
+
+                # check if an associated trajectory ID is invalid
+                seg = data.segments[packet_segments[it]]
+                traj_id = int(seg['traj_id'])
+                if traj_id >= self._trackid2idx.size() or self._trackid2idx[traj_id]==supera.kINVALID_INDEX:
+                    print(f'[ERROR] found a segment with the invalid traj_id={traj_id}')
+                    seg_flag[it] = False
+                    continue
+
+                # Check if the segment should be associated along the drift
+                if not self.associated_along_drift(seg,xyz):
+                    seg_flag[it] = False
+                    if not self._log is None:
+                        self._log['drop_ctr_drift_dist'][-1] += 1
+                    continue
+
+                seg_flag[it] = True
 
             # Step 1. Compute the distance and reject some segments (see above comments for details)'
             for it in range(packet_segments.shape[0]):
+                if not seg_flag[it]:
+                    continue
                 seg_idx = packet_segments[it]
-                if seg_idx == -1: 
-                    seg_flag[it]=False
-                    continue                
-                # If logging, record the sum of the raw packet fraction
-                if not self._log is None:
-                    self._log['ass_frac'][-1] += packet_fractions[it]
                 # Access the segment
                 seg = data.segments[seg_idx]
                 # Compute the Point of Closest Approach as well as estimation of time.
@@ -310,240 +438,88 @@
                     time_frac = self.PoCA(seg_pt0,seg_pt1,packet_pt,scalar=True)
                     edep.t = seg['t0_start'] + time_frac * (seg['t0_end'  ] - seg['t0_start'])
                     poca_pt = seg_pt0 + (seg_pt1 - seg_pt0) * time_frac
+
                 else:
                     time_frac = self.PoCA(seg_pt1,seg_pt0,packet_pt,scalar=True)
                     edep.t = seg['t0_end'  ] + time_frac * (seg['t0_start'] - seg['t0_end'  ])
                     poca_pt = seg_pt1 + (seg_pt0 - seg_pt1) * time_frac
 
-                seg_dist[it] = poca_pt.distance(packet_pt)
+                #seg_dist[it] = poca_pt.distance(packet_pt)
+                seg_dist = poca_pt.distance(packet_pt)
+                if seg_dist > self._ass_distance_limit:
+                    seg_flag[it] = False
+                    if not self._log is None:
+                        self._log['ass_drop_dist'][-1] += packet_fractions[it]
+                        self._log['drop_ctr_dist3d'][-1] += 1
+                    continue
                 edep.x, edep.y, edep.z = packet_pt.x, packet_pt.y, packet_pt.z
                 edep.dedx = seg['dEdx']
-                edep.e = dE[ip]*packet_fractions[it]
                 packet_edeps[it] = edep
-                supera_event[self._trackid2idx[int(seg['traj_id'])]].pcloud.push_back(packet_edeps[it])
-
-            if verbose:
-                print('[INFO] Assessing packet',ip)
-                print('       Segments :', packet_segments)
-                print('       TrackIDs :', [data.segments[packet_segments[idx]]['segment_id'] for idx in range(packet_segments.shape[0])])
-                print('       Fractions:', ['%.3f' % f for f in packet_fractions])
-                print('       Energy   : %.3f' % dE[ip])
-                print('       Position :', ['%.3f' % f for f in [x[ip]*self._mm2cm,y[ip]*self._mm2cm,z[ip]*self._mm2cm]])
-                print('       Distance :', ['%.3f' % f for f in seg_dist])
-
-<<<<<<< HEAD
-            # Post-Step1, check if there is any associated segments left.
-            # Post-Step1.A: If none left, then register to the set of unassociated segments.
-            if (seg_dist < self._ass_distance_limit).sum()<1:
-                if verbose:
-                    print('[WARNING] found a packet unassociated with any tracks')
-                    print('          Packet %d Charge %.3f' % (ip,dE[ip]))
+
+
+            # split the energy among valid, associated packets
+            if seg_flag.sum() < 1:
+                # no valid association
                 edep = supera.EDep()
                 edep.x,edep.y,edep.z,edep.e = x[ip]*self._mm2cm, y[ip]*self._mm2cm, z[ip]*self._mm2cm, dE[ip]
                 self._edeps_unassociated.push_back(edep)
                 check_ana_sum += edep.e
-                continue
-
-            # After this point, >=1 association will be found. Log if needed
-            if not self._log is None:
-                self._log['ass_frac'][-1] += 1
-
-            # Post-Step1.B: If only one segment left, register to that packet.
-            if (seg_dist < self._ass_distance_limit).sum()==1:
-                if verbose:
-                    print('[INFO] Registering the only segment within distance limit',packet_segments[it])
-                it = np.argmin(seg_dist)
-                seg_idx = packet_segments[it]
-                seg = data.segments[seg_idx]
-                packet_edeps[it].dedx = seg['dEdx']
-                packet_edeps[it].e = dE[ip]
-                supera_event[self._trackid2idx[int(seg['trackID'])]].pcloud.push_back(packet_edeps[it])
-                check_ana_sum += packet_edeps[it].e
-                continue
-
-            # Check (and log if needed) if the number of associations is saturated 
-            if not -1 in packet_segments:
-                if verbose:
-                    print('[WARNING] found',len(packet_segments),'associated track IDs maxing out the recording array size')
+                self._log['drop_ctr_total'][-1] += 1
+
+            else:
+
+                # Re-compute the fractions
+                fsum=packet_fractions[seg_flag].sum()
+                packet_fractions[~seg_flag] = 0. 
+                if fsum>0:
+                    packet_fractions[seg_flag] /= fsum
+                else:
+                    packet_fractions[seg_flag] /= seg_flag.sum()
+                for idx in np.where(seg_flag)[0]:
+                    seg_idx = packet_segments[idx]
+                    seg = data.segments[seg_idx]
+                    packet_edeps[idx].e = dE[ip] * packet_fractions[idx]
+                    #print(seg['traj_id'])
+                    #print(int(seg['traj_id']))
+                    #print(self._trackid2idx[int(seg['traj_id'])])
+                    traj_id = int(seg['traj_id'])
+                    #if traj_id < 1:
+                    #    print(seg_flag)
+                    #    print(packet_fractions)
+                    #    print(traj_id)
+                    #    print(self._trackid2idx[traj_id])
+                    supera_event[self._trackid2idx[int(seg['traj_id'])]].pcloud.push_back(packet_edeps[idx])
+                    check_ana_sum += packet_edeps[idx].e
                 if not self._log is None:
-                    self._log['ass_saturation'][-1] += 1
-
-            # Step 2. Claculate the fraction min threshold and ignore segments with a fraction value below
-            frac_min = 0
-            nan_fraction_found=False
-            if abs(dE[ip])>0.:
-                frac_min = abs(self._ass_charge_limit / dE[ip])
-            for it in range(packet_fractions.shape[0]):
-                # If the associated fraction of this segment is nan, disregard this segment
-                if np.isnan(packet_fractions[it]):
-                    seg_flag[it]=False
-                    nan_fraction_found=True
-                    continue
-                if seg_dist[it] > self._ass_distance_limit:
-                    seg_flag[it]=False
-                    continue
-                seg_flag[it] = abs(packet_fractions[it]) > frac_min
-
-            if nan_fraction_found:
-                print('    WARNING: found nan in fractions of a packet:', packet_fractions)
-                if self._log is not None:
-                    self._log['fraction_nan'][-1] += 1
-
-
-            # Check if none of segments is above the frac_min. If so, only use the shortest distant segment.
-            if seg_flag.sum()<1:
-                if verbose:
-                    print('[WARNING] All associated segment below threshold: packet')
-                    print('          Packet %d Charge %.3f' % (ip,dE[ip]), ['%.3f' % f for f in packet_fractions])
-                if not self._log is None:
-                    self._log['packet_badass'][-1] += 1            
-                it = np.argmin(seg_dist)
-                if verbose:
-                    print('[INFO] Registering the closest segment',packet_segments[it])
-                #print(ass_segments[ip])
-                #print(ass_fractions[ip])
-                #print(it)
-                #print(packet_fractions)
-                seg_idx = packet_segments[it]
-                seg = data.segments[seg_idx]
-                packet_edeps[it].dedx = seg['dEdx']
-                packet_edeps[it].e = dE[ip]
-                supera_event[self._trackid2idx[int(seg['trackID'])]].pcloud.push_back(packet_edeps[it])
-                check_ana_sum += packet_edeps[it].e
-                continue
-
-
-            # Step 3: re-normalize the fraction among remaining segments and create EDeps
-            frac_norm = 1. / (np.abs(packet_fractions[seg_flag]).sum())
-            for it in range(packet_fractions.shape[0]):
-                if not seg_flag[it]: continue
-                seg_idx = packet_segments[it]
-                seg = data.segments[seg_idx]
-                packet_edeps[it].dedx = seg['dEdx']
-                packet_edeps[it].e = dE[ip] * abs(packet_fractions[it]) * frac_norm
-                supera_event[self._trackid2idx[int(seg['trackID'])]].pcloud.push_back(packet_edeps[it])
-                if verbose:
-                    print('[INFO] Registered segment',seg_idx)
-                check_ana_sum += packet_edeps[it].e
-=======
-            ### Post-Step1, check if there is any associated segments left.
-            ### Post-Step1.A: If none left, then register to the set of unassociated segments.
-            ##print("seg_dist: ", seg_dist)
-            ##print("self._ass_distance_limit: ", self._ass_distance_limit)
-            ##print("(seg_dist < self._ass_distance_limit).sum(): ", (seg_dist < self._ass_distance_limit).sum())
-            ##print("(seg_dist < self._ass_distance_limit): ", (seg_dist < self._ass_distance_limit))
-            ##if (seg_dist < self._ass_distance_limit).sum()<1:
-            ##    if verbose:
-            ##        print('[WARNING] found a packet unassociated with any tracks')
-            ##        print('          Packet %d Charge %.3f' % (ip,dE[ip]))
-            ##    print('[WARNING] found a packet unassociated with any tracks')
-            ##    print('          Packet %d Charge %.3f' % (ip,dE[ip]))
-            ##    edep = supera.EDep()
-            ##    edep.x,edep.y,edep.z,edep.e = x[ip]*self._mm2cm, y[ip]*self._mm2cm, z[ip]*self._mm2cm, dE[ip]
-            ##    self._edeps_unassociated.push_back(edep)
-            ##    if not self._log is None:
-            ##        self._log['packet_noass'][-1] += 1
-            ##    check_ana_sum += edep.e
-            ##    continue
-
-            ### After this point, >=1 association will be found. Log if needed
-            ##if not self._log is None:
-            ##    self._log['ass_frac'][-1] += 1
-
-            ### Post-Step1.B: If only one segment left, register the corresponding trajectory to that packet.
-            ##if (seg_dist < self._ass_distance_limit).sum()==1:
-            ##    if verbose:
-            ##        print('[INFO] Registering the only segment within distance limit',packet_segments[it])
-            ##    it = np.argmin(seg_dist)
-            ##    seg_idx = packet_segments[it]
-            ##    seg = data.segments[seg_idx]
-            ##    packet_edeps[it].dedx = seg['dEdx']
-            ##    packet_edeps[it].e = dE[ip]
-            ##    supera_event[self._trackid2idx[int(seg['traj_id'])]].pcloud.push_back(packet_edeps[it])
-            ##    check_ana_sum += packet_edeps[it].e
-            ##    continue
-
-            ### Check (and log if needed) if the number of associations is saturated 
-            ##if not -1 in packet_segments:
-            ##    if verbose:
-            ##        print('[WARNING] found',len(packet_segments),'associated track IDs maxing out the recording array size')
-            ##    if not self._log is None:
-            ##        self._log['ass_saturation'][-1] += 1
-
-            ### Step 2. Claculate the fraction min threshold and ignore segments with a fraction value below
-            ### 2023-09-14 YC: I think frac_min should be allowed to be below 0 for the sake of induced current.
-            ###frac_min = 0
-            ##nan_fraction_found=False
-            ###if abs(dE[ip])>0.:
-            ###    frac_min = abs(self._ass_charge_limit / dE[ip])
-            ##for it in range(packet_fractions.shape[0]):
-            ##    # If the associated fraction of this segment is nan, disregard this segment
-            ##    if np.isnan(packet_fractions[it]):
-            ##        seg_flag[it]=False
-            ##        nan_fraction_found=True
-            ##        continue
-            ##    if seg_dist[it] > self._ass_distance_limit:
-            ##        seg_flag[it]=False
-            ##        continue
-            ##    #seg_flag[it] = abs(packet_fractions[it]) > frac_min
-
-            ##if nan_fraction_found:
-            ##    print('    WARNING: found nan in fractions of a packet:', packet_fractions)
-            ##    if self._log is not None:
-            ##        self._log['fraction_nan'][-1] += 1
-
-
-            ### Check if none of segments is above the frac_min. If so, only use the shortest distant segment.
-            ##print("seg_flag: ", seg_flag)
-            ##if seg_flag.sum()<1:
-            ##    if verbose:
-            ##        print('[WARNING] All associated segment below threshold: packet')
-            ##        print('          Packet %d Charge %.3f' % (ip,dE[ip]), ['%.3f' % f for f in packet_fractions])
-            ##    if not self._log is None:
-            ##        self._log['packet_badass'][-1] += 1            
-            ##    it = np.argmin(seg_dist)
-            ##    if verbose:
-            ##        print('[INFO] Registering the closest segment',packet_segments[it])
-            ##    #print(ass_segments[ip])
-            ##    #print(ass_fractions[ip])
-            ##    #print(it)
-            ##    #print(packet_fractions)
-            ##    seg_idx = packet_segments[it]
-            ##    seg = data.segments[seg_idx]
-            ##    packet_edeps[it].dedx = seg['dEdx']
-            ##    packet_edeps[it].e = dE[ip]
-            ##    supera_event[self._trackid2idx[int(seg['traj_id'])]].pcloud.push_back(packet_edeps[it])
-            ##    check_ana_sum += packet_edeps[it].e
-            ##    continue
-
-
-            ### Step 3: re-normalize the fraction among remaining segments and create EDeps
-            ### 2023-09-04 YC: Why do we need to renormalize here? (But it seems if you don't do it, the offset would be large, of the scale of ~20)
-            ##frac_norm = 1. / (np.abs(packet_fractions[seg_flag]).sum())
-            ###frac_norm = 1. 
-            ##for it in range(packet_fractions.shape[0]):
-            ##    if not seg_flag[it]: continue
-            ##    seg_idx = packet_segments[it]
-            ##    seg = data.segments[seg_idx]
-            ##    packet_edeps[it].dedx = seg['dEdx']
-            ##    packet_edeps[it].e = dE[ip] * abs(packet_fractions[it]) * frac_norm
-            ##    supera_event[self._trackid2idx[int(seg['traj_id'])]].pcloud.push_back(packet_edeps[it])
-            ##    if verbose:
-            ##        print('[INFO] Registered segment',seg_idx)
-            ##    check_ana_sum += packet_edeps[it].e
->>>>>>> 0085b12a
+                    self._log['ass_charge_frac'][-1] += fsum
+                    self._log['ass_frac'][-1] += 1
+
+            if verbose > 1:
+                print('[INFO] Assessing packet',ip)
+                print('       Associated?',seg_flag.sum())
+                print('       Segments :', packet_segments)
+                print('       TrackIDs :', [data.segments[packet_segments[idx]]['traj_id'] for idx in range(packet_segments.shape[0])])
+                print('       Fractions:', ['%.3f' % f for f in packet_fractions])
+                print('       Energy   : %.3f' % dE[ip])
+                print('       Position :', ['%.3f' % f for f in [x[ip]*self._mm2cm,y[ip]*self._mm2cm,z[ip]*self._mm2cm]])
 
         if verbose:
             print("--- filling edep %s seconds ---" % (time.time() - start_time))
 
         print('Unassociated edeps',self._edeps_unassociated.size())
         if self._search_association:
+            import tqdm
             # Attempt to associate unassociated edeps
             failed_unass = std.vector('supera::EDep')()
-            for iedep, edep in enumerate(self._edeps_unassociated):
+            for iedep, edep in tqdm.tqdm(enumerate(self._edeps_unassociated)):
                 #print('Searching for EDep',iedep,'/',self._edeps_unassociated.size())
                 ass_found=False
                 for seg in data.segments:
+
+                    xyz = np.array([edep.x,edep.y,edep.z])
+                    if not self.associated_along_drift(seg,xyz,False):
+                        continue
+
                     seg_pt0.x, seg_pt0.y, seg_pt0.z = seg['x_start'], seg['y_start'], seg['z_start']
                     seg_pt1.x, seg_pt1.y, seg_pt1.z = seg['x_end'], seg['y_end'], seg['z_end']
                     packet_pt.x, packet_pt.y, packet_pt.z = edep.x, edep.y, edep.z
@@ -563,12 +539,14 @@
                         #associate
                         edep.dedx = seg['dEdx']
                         edep.t    = edep_time
-                        supera_event[self._trackid2idx[int(seg['trackID'])]].pcloud.push_back(edep)
+                        supera_event[self._trackid2idx[int(seg['traj_id'])]].pcloud.push_back(edep)
+
                         ass_found=True
                         break
                 if not ass_found:
                     failed_unass.push_back(edep)
-                    print(f'Found unassociated edep ({iedep}th) ... dE/dX={edep.dedx} total unassociated edep so far {self._edeps_unassociated.size()}')
+                    print(f'Found unassociated edep ({iedep}th) ... Energy={edep.e}')
+
                 #print('    Found so far:',failed_unass.size())
             print('Clearing self._edeps_unassociated of size',self._edeps_unassociated.size())
             self._edeps_unassociated.clear()
@@ -587,18 +565,41 @@
             self._log['residual_q'][-1] = check_raw_sum - check_ana_sum
 
             if self._log['packet_ctr'][-1]>0:
-                self._log['ass_frac'][-1] /= self._log['packet_ctr'][-1]
+                self._log['ass_frac'][-1]        /= self._log['packet_ctr'][-1]
+                self._log['ass_charge_frac'][-1] /= self._log['packet_ctr'][-1]
+                self._log['packet_frac_sum'][-1] /= self._log['packet_ctr'][-1]
+                self._log['ass_drop_charge'][-1] /= self._log['packet_ctr'][-1]
+                self._log['ass_drop_dist'][-1]   /= self._log['packet_ctr'][-1]
 
             if self._log['packet_noass'][-1]:
-                value_bad, value_frac = self._log['packet_noass'][-1], self._log['packet_noass'][-1]/self._log['packet_total'][-1]*100.
-                print(f'    WARNING: {value_bad} packets ({value_frac} %) had no MC track association')
+                value_bad, value_frac = self._log['packet_noass'][-1], self._log['packet_noass'][-1]/self._log['packet_ctr'][-1]*100.
+                print(f'    [WARNING]: {value_bad} packets ({value_frac} %) had no MC track association')
 
             if self._log['fraction_nan'][-1]:
-                value_bad, value_frac = self._log['fraction_nan'][-1], self._log['fraction_nan'][-1]/self._log['packet_total'][-1]*100.
-                print(f'    WARNING: {value_bad} packets ({value_frac} %) had nan fractions associated')
+                value_bad, value_frac = self._log['fraction_nan'][-1], self._log['fraction_nan'][-1]/self._log['packet_ctr'][-1]*100.
+                print(f'    [WARNING]: {value_bad} packets ({value_frac} %) had nan fractions associated')
+
+            if self._log['packet_frac_sum'][-1]<0.9999:
+                print(f'    [WARNING] some input packets have the fraction sum < 1.0 (average over packets {self._log["packet_frac_sum"]})')
 
             if self._log['ass_frac'][-1]<0.9999:
-                print(f'    WARNING associated packet count fraction is {self._log["ass_frac"][-1]} (<1.0)')
+                print(f'    [WARNING] associated packet count fraction to the total is {self._log["ass_frac"][-1]} (<1.0)')
+
+            if self._log['ass_charge_frac'][-1]<0.9999:
+                print(f'    [WARNING] the average of summed fractions after charge/dist cut {self._log["ass_charge_frac"]}')
+
+            if self._log['ass_drop_charge'][-1]>0.0001:
+                print(f'    [WARNING] the average of associated fraction dropped due to charge cut: {self._log["ass_drop_charge"]}')
+
+            if self._log['ass_drop_dist'][-1]>0.0001:
+                print(f'    [WARNING] the average of associated fraction dropped due to distance cut: {self._log["ass_drop_dist"]}')
+
+            if self._log['drop_ctr_total'][-1]:
+                for key in self._log.keys():
+                    if not str(key).startswith('drop_ctr'):
+                        continue
+                    print(key,self._log[key])
+
 
             #if self._log['bad_track_id'][-1]:
             #    print(f'    WARNING: {self._log["bad_track_id"][-1]} invalid track IDs found in the association')
